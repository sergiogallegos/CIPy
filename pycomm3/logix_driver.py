--- conflicted
+++ resolved
@@ -982,7 +982,6 @@
         """
         creates a list of multi-request packets
         """
-        multi_requests = []
         fragmented_requests = []
         read_requests = []  # [ (request, response_size), ...]
         for request_id, tag_data in parsed_tags.items():
@@ -1027,16 +1026,9 @@
             current_group.append(req)
             current_response_size += resp_size
 
-<<<<<<< HEAD
-        if grouped_requests[0]:
-            multi_requests = [
-                MultiServiceRequestPacket(self._sequence, group) for group in grouped_requests
-            ]
-=======
         multi_requests = [
             MultiServiceRequestPacket(self._sequence, group) for group in grouped_requests
         ]
->>>>>>> ea51da93
 
         return multi_requests + fragmented_requests
 
